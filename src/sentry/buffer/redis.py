--- conflicted
+++ resolved
@@ -133,12 +133,8 @@
         pipe.delete(key)
         values = pipe.execute()[0]
 
-<<<<<<< HEAD
-        if not values.value:
+        if not values:
             metrics.incr('buffer.revoked', tags={'reason': 'empty'})
-=======
-        if not values:
->>>>>>> b415721f
             self.logger.info('Skipped process on %s; no values found', key)
             return
 
