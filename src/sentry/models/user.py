"""
sentry.models.user
~~~~~~~~~~~~~~~~~~

:copyright: (c) 2010-2014 by the Sentry Team, see AUTHORS for more details.
:license: BSD, see LICENSE for more details.
"""
from __future__ import absolute_import

import warnings

from django.contrib.auth.models import AbstractBaseUser, UserManager
from django.db import models
from django.utils import timezone
from django.utils.translation import ugettext_lazy as _

from sentry.db.models import BaseManager, BaseModel, BoundedAutoField


class UserManager(BaseManager, UserManager):
    pass


class User(BaseModel, AbstractBaseUser):
    id = BoundedAutoField(primary_key=True)
    username = models.CharField(_('username'), max_length=128, unique=True)
    first_name = models.CharField(_('first name'), max_length=30, blank=True)
    last_name = models.CharField(_('last name'), max_length=30, blank=True)
    email = models.EmailField(_('email address'), blank=True)
    is_staff = models.BooleanField(
        _('staff status'), default=False,
        help_text=_('Designates whether the user can log into this admin '
                    'site.'))
    is_active = models.BooleanField(
        _('active'), default=True,
        help_text=_('Designates whether this user should be treated as '
                    'active. Unselect this instead of deleting accounts.'))
    is_superuser = models.BooleanField(
        _('superuser status'), default=False,
        help_text=_('Designates that this user has all permissions without '
                    'explicitly assigning them.'))
    is_managed = models.BooleanField(
        _('managed'), default=False,
        help_text=_('Designates whether this user should be treated as '
                    'managed. Select this to disallow the user from '
                    'modifying their account (username, password, etc).'))

    date_joined = models.DateTimeField(_('date joined'), default=timezone.now)

    objects = UserManager(cache_fields=['pk'])

    USERNAME_FIELD = 'username'
    REQUIRED_FIELDS = ['email']

    class Meta:
        app_label = 'sentry'
        db_table = 'auth_user'
        verbose_name = _('user')
        verbose_name_plural = _('users')

    def save(self, *args, **kwargs):
        if not self.username:
            self.username = self.email
        return super(User, self).save(*args, **kwargs)

    def has_perm(self, perm_name):
        warnings.warn('User.has_perm is deprecated', DeprecationWarning)
        return self.is_superuser

    def has_module_perms(self, app_label):
        # the admin requires this method
        return self.is_superuser

    def get_display_name(self):
        return self.first_name or self.username

    def get_full_name(self):
        return self.first_name

    def get_short_name(self):
        return self.username

    def merge_to(from_user, to_user):
        # TODO: we could discover relations automatically and make this useful
        from sentry.models import (
            GroupBookmark, Organization, OrganizationMember, ProjectKey, Team,
            UserOption
        )

        for obj in Organization.objects.filter(owner=from_user):
            obj.update(owner=to_user)
        for obj in ProjectKey.objects.filter(user=from_user):
            obj.update(user=to_user)
        for obj in OrganizationMember.objects.filter(user=from_user):
            obj.update(user=to_user)
        for obj in Team.objects.filter(owner=from_user):
            obj.update(owner=to_user)
        for obj in GroupBookmark.objects.filter(user=from_user):
            obj.update(user=to_user)
        for obj in UserOption.objects.filter(user=from_user):
<<<<<<< HEAD
            obj.update(user=to_user)
=======
            obj.update(user=to_user)

    def get_display_name(self):
        return self.first_name or self.email
>>>>>>> 02c84012
<|MERGE_RESOLUTION|>--- conflicted
+++ resolved
@@ -72,7 +72,7 @@
         return self.is_superuser
 
     def get_display_name(self):
-        return self.first_name or self.username
+        return self.first_name or self.email
 
     def get_full_name(self):
         return self.first_name
@@ -98,11 +98,4 @@
         for obj in GroupBookmark.objects.filter(user=from_user):
             obj.update(user=to_user)
         for obj in UserOption.objects.filter(user=from_user):
-<<<<<<< HEAD
-            obj.update(user=to_user)
-=======
-            obj.update(user=to_user)
-
-    def get_display_name(self):
-        return self.first_name or self.email
->>>>>>> 02c84012
+            obj.update(user=to_user)